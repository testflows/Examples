import os
import math
import random
import msgspec

from testflows.core import *

import actions.game as actions

Path = list[actions.PressedKeys]


class GamePath(msgspec.Struct):
    """A path in the game."""

    input_sequence: list[actions.PressedKeys] = []
    scores: list[int] = []
    ticks: list[int] = []
    hashes: list[int] = []
    deaths: list[bool] = []

    def __post_init__(self):
        if not self.input_sequence:
            self.input_sequence = [
                actions.PressedKeys(left=0, right=0, down=0, jump=0, action=0, enter=0)
            ]
        if not self.scores:
            self.scores = [0]
        if not self.hashes:
            self.hashes = [0]
        if not self.deaths:
            self.deaths = [False]
        if not self.ticks:
            self.ticks = [0]

    def __eq__(self, other):
        """Check if two paths are equal."""
        return self.hashes[-1] == other.hashes[-1]

    def append(self, input: actions.PressedKeys, state: actions.BehaviorState):
        self.input_sequence.append(input)
        self.scores.append(self._score(state))
        self.hashes.append(self._hash(self.input_sequence))
        self.deaths.append(self._death(state))
        self.ticks.append(state.current_time)

    def _hash(self, input_sequence):
        """Compute hash from input_sequence."""
        return hash(tuple(input_sequence))

    def _death(self, state):
        """Check if the player is dead in the current state."""
        if state.player is None:
            return False

        return state.player.dead

    def _score(self, state):
<<<<<<< HEAD
        """Score the path based on level, position, and time.

        Prefers higher level > further right > shorter time.
=======
        """Score the path based on the player's position, level number, and time.

        Prefers paths that reach higher positions in shorter time.
        Time is calculated from input sequence length divided by fps.
        Score format: level(xxx)-position(xxxxx)-time(xxx)
>>>>>>> febfe25c
        """
        if state.player is None:
            return 0

        # Get level number, default to 1 if not available
        level_num = state.level_num if state.level_num is not None else 1

        # Calculate time in seconds based on path frame count, not absolute game time
        # This ensures deterministic scoring regardless of game startup timing
        fps = current().context.fps
        # Subtract 1 to exclude the initial dummy frame added by __post_init__
        time_in_seconds = (len(self.input_sequence) - 1) // fps

        # Score structure using powers of 10:
        # level (3 digits) * 10^9 = xxx_000_000_000
        # x_pos (5 digits) * 10^3 = 000_xxxxx_000
        # time (3 digits) * 10^0 = 000_000_000_xxx

        level_score = level_num * 10**9
        position_score = state.player.x_pos * 10**3
        time_score = 999 - time_in_seconds

        return level_score + position_score + time_score

    def select_stop_index(self, weights=None):
        """Select a stop index for the path based on triangular distribution."""
        if weights is None:
            weights = {
                "low": 0.6,
                "high": 1.0,
                "mode": 0.98,
            }

        sequence_length = len(self.input_sequence)
        stop_fraction = random.triangular(**weights)
        return max(1, min(sequence_length, round(stop_fraction * sequence_length)))


class GamePaths(msgspec.Struct):
    paths: list[GamePath] = []

    def backtrack_path(self, path: GamePath, backtrack_frames: int = None):
<<<<<<< HEAD
        """Remove the last N frames from a path.
=======
        """Backtrack the path if the score before the dead state is higher than the best path.
>>>>>>> febfe25c

        Args:
            path: The GamePath to backtrack
            backtrack_frames: Number of frames to remove (default: 60)

        Returns:
            GamePath or None: Backtracked path, or None if path is too short
        """

        if backtrack_frames is None:
            backtrack_frames = current().context.backtrack

        if len(path.input_sequence) < (backtrack_frames + 1):
            return None

        note(
            f"Backtracking {backtrack_frames} frames for path with score: {path.scores[-1]}"
        )

        return GamePath(
            input_sequence=path.input_sequence[: -(backtrack_frames + 1)],
            scores=path.scores[: -(backtrack_frames + 1)],
            hashes=path.hashes[: -(backtrack_frames + 1)],
            ticks=path.ticks[: -(backtrack_frames + 1)],
        )

    def split_path(self, path: GamePath, backtrack_frames: int = None):
<<<<<<< HEAD
        """Extract the highest-scoring intermediate state from a path.
=======
        """Split the path into two parts if in the middle of the path the score is higher than the best.
>>>>>>> febfe25c

        Args:
            path: The GamePath to split
            backtrack_frames: Number of frames to backtrack before searching

        Returns:
            GamePath or None: Path up to best intermediate score, or None
        """
        if not self.paths:
            return None

        backtracked_path = self.backtrack_path(path, backtrack_frames)

        if backtracked_path is None:
            return None

        note(f"Backtracked path for score: {backtracked_path.scores[-1]}")
        note(f"Backtracked path max score: {max(backtracked_path.scores)}")
        if max(backtracked_path.scores) >= backtracked_path.scores[-1]:
            split_index = backtracked_path.scores.index(max(backtracked_path.scores))
            return GamePath(
                input_sequence=backtracked_path.input_sequence[:split_index],
                scores=backtracked_path.scores[:split_index],
                hashes=backtracked_path.hashes[:split_index],
                ticks=backtracked_path.ticks[:split_index],
            )
        return None

    def add(self, path: GamePath):
        """Add a path to the population, attempting to split it first."""
        if path in self.paths:
            note(f"Path already exists for score: {path.scores[-1]}")
            return

        note(f"Trying to add path for score: {path.scores[-1]}")
        # Split the path into two parts if in the middle of the path the score is higher than the best
        split_path = self.split_path(path)
        if split_path is not None:
            if split_path not in self.paths:
                if not split_path.deaths[-1]:
                    if split_path not in self.paths:
                        note(f"Adding split path with score: {split_path.scores[-1]}")
                        self.paths.append(split_path)
            else:
                note(f"Split path already exists for score: {split_path.scores[-1]}")
        else:
            note(f"Split path is None for score: {path.scores[-1]}")

        if not path.deaths[-1]:
            note(f"Adding path with score: {path.scores[-1]}")
            self.paths.append(path)
        else:
            note(f"Skipping path as it leads to death for score: {path.scores[-1]}")

    @classmethod
    def load(cls, filename: str) -> "GamePaths":
        """Load paths from a JSON file."""
        with open(filename, "rb") as f:
            return msgspec.json.decode(f.read(), type=cls)

    def save(self, filename: str) -> None:
        """Save paths to a JSON file."""
        with open(filename, "wb") as f:
            f.write(msgspec.json.encode(self))

    def sort(self) -> None:
        """Sort paths by score, highest first."""
        self.paths.sort(key=lambda x: x.scores[-1], reverse=True)

    def delete(self, path: GamePath) -> None:
        """Remove a path from the population."""
        if path in self.paths:
            note(f"Deleting path with score: {path.scores[-1]}")
            self.paths.remove(path)

    def clean(self, score_threshold_px: int = 100) -> None:
<<<<<<< HEAD
        """Remove redundant paths with similar scores.

        Args:
            score_threshold_px: Position threshold in pixels (default: 100)
=======
        """Clean the paths list by collapsing paths with similar max scores.

        Paths whose max scores are within the threshold are considered similar,
        and only the highest scoring path from each group is kept.

        Args:
            score_threshold_px: Position difference threshold in pixels for grouping similar paths (default: 100)
>>>>>>> febfe25c
        """
        score_threshold = score_threshold_px * 1000  # pixels * time_score

        if not self.paths:
            return

        # Sort paths by their max score (best first)
        self.sort()

        # Keep only paths that differ by more than the threshold
        cleaned_paths = []
        for path in self.paths:
            # Keep this path if it's not too similar to any already kept path
            if not any(
                abs(path.scores[-1] - kept.scores[-1]) <= score_threshold
                for kept in cleaned_paths
            ):
                cleaned_paths.append(path)

        removed = len(self.paths) - len(cleaned_paths)
        if removed > 0:
            note(
                f"Cleaned {removed} paths with similar scores (threshold: {score_threshold})"
            )

        self.paths = cleaned_paths
        note(f"Paths after cleaning: {len(self.paths)}")

    def select(self, best_path=False) -> Path:
<<<<<<< HEAD
        """Select a path using exponential weighting.

        Best path selected ~70% of the time, others exponentially weighted.
=======
        """Select a path from the paths list based on the score using exponential weighting.

        The best path (highest score) is selected ~70% of the time, with remaining probability
        distributed among other paths using exponential weighting.
>>>>>>> febfe25c
        """
        if current().context.always_pick_best_path:
            best_path = True

        # Sort paths by score (best first)
        self.sort()

        scores = [path.scores[-1] for path in self.paths]

        # Display all scores
        note(f"All end scores: {scores}")
        note(f"Best end score: {scores[0]}")

        if best_path:
            return self.paths[0]

        # Use aggressive selection: ~70% for best path, rest distributed exponentially
        min_score = min(scores)
        max_score = max(scores)

        if max_score == min_score or len(scores) == 1:
            # All scores are the same or only one path, select the first one
            weights = [1.0] * len(scores)
        else:
            # Assign 50% probability to the best path
            best_weight = 0.50

            # Distribute remaining 50% among all paths (including best) using exponential weighting
            # This gives the best path additional weight from the exponential distribution
            normalized_scores = [
                (s - min_score) / (max_score - min_score) for s in scores
            ]
            # Use exponential weighting for distribution
            scaling_factor = 5.0
            exp_weights = [math.exp(scaling_factor * ns) for ns in normalized_scores]

            # Normalize exponential weights to sum to 1.0
            total_exp_weight = sum(exp_weights)
            normalized_exp_weights = [w / total_exp_weight for w in exp_weights]

<<<<<<< HEAD
            # Combine: best path gets 50% base + its share of remaining 50%
            weights = [
                best_weight + (1 - best_weight) * w for w in normalized_exp_weights
            ]
            # Adjust all other paths to only get their share of remaining 50%
=======
            # Combine: best path gets 70% + its share of remaining 30%
            weights = [
                best_weight + (1 - best_weight) * w for w in normalized_exp_weights
            ]
            # Adjust all other paths to only get their share of remaining 30%
>>>>>>> febfe25c
            weights[0] = best_weight + (1 - best_weight) * normalized_exp_weights[0]
            for i in range(1, len(weights)):
                weights[i] = (1 - best_weight) * normalized_exp_weights[i]

        selected_idx = random.choices(range(len(self.paths)), weights=weights, k=1)[0]

        path = self.paths[selected_idx]
        note(f"Selected path score: {scores[selected_idx]} (index {selected_idx})")

        return path


@TestStep(Given)
def load(self, filename):
    """Load paths from file."""
    # On first iteration, load existing paths if requested

    if not os.path.exists(filename):
        note(f"No paths file found at {filename}")
        return GamePaths(paths=[])

    self.context.paths = GamePaths.load(filename=filename)
    note(f"Loaded {len(self.context.paths.paths)} paths from {filename}")


@TestStep(Finally)
def save(self, filename):
    """Save paths to file."""
    self.context.paths.save(filename=filename)<|MERGE_RESOLUTION|>--- conflicted
+++ resolved
@@ -56,17 +56,11 @@
         return state.player.dead
 
     def _score(self, state):
-<<<<<<< HEAD
-        """Score the path based on level, position, and time.
-
-        Prefers higher level > further right > shorter time.
-=======
         """Score the path based on the player's position, level number, and time.
 
         Prefers paths that reach higher positions in shorter time.
         Time is calculated from input sequence length divided by fps.
         Score format: level(xxx)-position(xxxxx)-time(xxx)
->>>>>>> febfe25c
         """
         if state.player is None:
             return 0
@@ -109,11 +103,7 @@
     paths: list[GamePath] = []
 
     def backtrack_path(self, path: GamePath, backtrack_frames: int = None):
-<<<<<<< HEAD
-        """Remove the last N frames from a path.
-=======
         """Backtrack the path if the score before the dead state is higher than the best path.
->>>>>>> febfe25c
 
         Args:
             path: The GamePath to backtrack
@@ -141,11 +131,7 @@
         )
 
     def split_path(self, path: GamePath, backtrack_frames: int = None):
-<<<<<<< HEAD
-        """Extract the highest-scoring intermediate state from a path.
-=======
         """Split the path into two parts if in the middle of the path the score is higher than the best.
->>>>>>> febfe25c
 
         Args:
             path: The GamePath to split
@@ -222,12 +208,6 @@
             self.paths.remove(path)
 
     def clean(self, score_threshold_px: int = 100) -> None:
-<<<<<<< HEAD
-        """Remove redundant paths with similar scores.
-
-        Args:
-            score_threshold_px: Position threshold in pixels (default: 100)
-=======
         """Clean the paths list by collapsing paths with similar max scores.
 
         Paths whose max scores are within the threshold are considered similar,
@@ -235,7 +215,6 @@
 
         Args:
             score_threshold_px: Position difference threshold in pixels for grouping similar paths (default: 100)
->>>>>>> febfe25c
         """
         score_threshold = score_threshold_px * 1000  # pixels * time_score
 
@@ -265,16 +244,10 @@
         note(f"Paths after cleaning: {len(self.paths)}")
 
     def select(self, best_path=False) -> Path:
-<<<<<<< HEAD
-        """Select a path using exponential weighting.
-
-        Best path selected ~70% of the time, others exponentially weighted.
-=======
         """Select a path from the paths list based on the score using exponential weighting.
 
         The best path (highest score) is selected ~70% of the time, with remaining probability
         distributed among other paths using exponential weighting.
->>>>>>> febfe25c
         """
         if current().context.always_pick_best_path:
             best_path = True
@@ -315,19 +288,11 @@
             total_exp_weight = sum(exp_weights)
             normalized_exp_weights = [w / total_exp_weight for w in exp_weights]
 
-<<<<<<< HEAD
-            # Combine: best path gets 50% base + its share of remaining 50%
-            weights = [
-                best_weight + (1 - best_weight) * w for w in normalized_exp_weights
-            ]
-            # Adjust all other paths to only get their share of remaining 50%
-=======
             # Combine: best path gets 70% + its share of remaining 30%
             weights = [
                 best_weight + (1 - best_weight) * w for w in normalized_exp_weights
             ]
             # Adjust all other paths to only get their share of remaining 30%
->>>>>>> febfe25c
             weights[0] = best_weight + (1 - best_weight) * normalized_exp_weights[0]
             for i in range(1, len(weights)):
                 weights[i] = (1 - best_weight) * normalized_exp_weights[i]
