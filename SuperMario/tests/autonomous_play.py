--- conflicted
+++ resolved
@@ -13,27 +13,12 @@
     move_weights = []
     move_functions = []
 
-<<<<<<< HEAD
-    for move in moves.all_moves:
-        weight = 1.0
-        move_name = move.__name__
-
-        # Give fuzzy much higher weight for exploration
-        if move_name == "fuzzy":
-            weight = 10.0
-        # Prefer right moves over left moves
-        elif "right" in move_name:
-            weight = 2.0
-        elif "left" in move_name:
-            weight = 0.5
-=======
     if weights is None:
         weights = {
             "fuzzy": 10.0,
             "right": 2.0,
             "left": 0.5,
         }
->>>>>>> ea840ca1
 
     for move in moves.all_moves:
         weight = weights.get(move.__name__, 1.0)
@@ -44,11 +29,7 @@
 
 
 @TestScenario
-<<<<<<< HEAD
-def play(self, path, play_seconds=1, with_model=False, play_best_path=False):
-=======
 def play(self, path, stop_index=None, play_seconds=1, with_model=False):
->>>>>>> ea840ca1
     """Allow autonomous play of the game for a specified duration
     with behavior model validation."""
 
@@ -76,20 +57,6 @@
         else:
             new_path += move()
 
-<<<<<<< HEAD
-    # Use triangular distribution biased towards complete sequence
-    sequence_length = len(path.input_sequence)
-    stop_fraction = random.triangular(0, 1.05, 1.05)  # mode slightly above 1
-    stop_index = max(1, min(sequence_length, round(stop_fraction * sequence_length)))
-
-    # If playing the best path, stop at the end of the path
-    if play_best_path:
-        stop_index = sequence_length + 1
-
-    note(f"Playing {stop_index} of {sequence_length} frames from path")
-
-    for input in path.input_sequence[:stop_index]:
-=======
     sequence_length = len(path.input_sequence)
 
     # If playing the best path, stop at the end of the path
@@ -100,7 +67,6 @@
 
     # Skip index 0 (the old dummy frame) since game_path already has a new dummy
     for i, input in enumerate(path.input_sequence[1:stop_index], start=1):
->>>>>>> ea840ca1
         actions.press_keys(game, input)
         actions.play(game, frames=1, model=model)
         game_path.append(input, game.behavior[-1])
@@ -132,7 +98,6 @@
     save_paths=True,
     load_paths=True,
     paths_file="paths.json",
-    play_best_path=False,
     with_model=False,
 ):
     """Allow autonomous play of the game for a specified duration
@@ -152,30 +117,17 @@
         with Given("load paths from file"):
             paths.load(filename=paths_file)
 
-    if play_best_path:
-        play_seconds = 1
-        interval = 1
-        tries = 1
-        save_paths = False
-
-    path = self.context.paths.select(best_path=play_best_path)
+    path = self.context.paths.select()
 
     for part in range(play_seconds // interval):
         for i in range(tries):
             with Scenario(f"interval {part}-{i}"):
-<<<<<<< HEAD
-=======
                 stop_index = path.select_stop_index()
->>>>>>> ea840ca1
                 play(
                     path=path,
                     play_seconds=interval,
                     with_model=with_model,
-<<<<<<< HEAD
-                    play_best_path=play_best_path,
-=======
                     stop_index=stop_index,
->>>>>>> ea840ca1
                 )
 
             if path not in self.context.paths.paths:
