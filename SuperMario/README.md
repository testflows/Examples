--- conflicted
+++ resolved
@@ -17,11 +17,7 @@
   Delves into the theory behind behavior models and its application in testing.
 
 * [Testing Super Mario Using a Behavior Model Autonomously (Part 1)](https://testflows.com/blog/testing-super-mario-using-a-behavior-model-autonomously-part1/).
-<<<<<<< HEAD
-  Demonstrates how to implement autonomous exploration, covering weighted input generation, path scoring/cleaning, instrumentation tricks, and beating all four levels without manual input.
-=======
   Demonstrates how to implement autonomous exploration described by Antithesis, covering weighted input generation, path scoring/cleaning, instrumentation tricks, and beating all four levels without manual input.
->>>>>>> 25aceeef
 
 * [Testing Super Mario Using a Behavior Model Autonomously (Part 2)](https://testflows.com/blog/testing-super-mario-using-a-behavior-model-autonomously-part2/).
   Combines autonomous explorer with the updated behavior model, adds engine observability, saves failed paths, and uses bidirectional testing to fix both model and game bugs.
