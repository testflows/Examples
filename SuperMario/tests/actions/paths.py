import os
import math
import random
import msgspec

from testflows.core import *

import actions.game as actions

Path = list[actions.PressedKeys]


class GamePath(msgspec.Struct):
    """A path in the game."""

    input_sequence: list[actions.PressedKeys] = []
    scores: list[int] = []
    ticks: list[int] = []
    hashes: list[int] = []
    deaths: list[bool] = []

    def __post_init__(self):
        if not self.input_sequence:
            self.input_sequence = [
                actions.PressedKeys(left=0, right=0, down=0, jump=0, action=0, enter=0)
            ]
        if not self.scores:
            self.scores = [0]
        if not self.hashes:
            self.hashes = [0]
        if not self.deaths:
            self.deaths = [False]
        if not self.ticks:
            self.ticks = [0]

    def __eq__(self, other):
        """Check if two paths are equal."""
        return self.hashes[-1] == other.hashes[-1]

    def __eq__(self, other):
        """Check if two paths are equal."""
        return self.hashes[-1] == other.hashes[-1]

    def append(self, input: actions.PressedKeys, state: actions.BehaviorState):
        self.input_sequence.append(input)
        self.scores.append(self._score(state))
        self.hashes.append(self._hash(self.input_sequence))
        self.deaths.append(self._death(state))
        self.ticks.append(state.current_time)

    def _hash(self, input_sequence):
        """Compute hash from input_sequence."""
        return hash(tuple(input_sequence))

    def _death(self, state):
        """Check if the player is dead in the current state."""
        if state.player is None:
            return False

        return state.player.dead

    def _score(self, state):
        """Score the path based on the player's position, level number, and time.

        Prefers paths that reach higher positions in shorter time.
        Time is calculated from input sequence length divided by fps.
        Score format: level(xxx)-position(xxxxx)-time(xxx)
        """
        if state.player is None:
            return 0

        # Get level number, default to 1 if not available
        level_num = state.level_num if state.level_num is not None else 1

<<<<<<< HEAD
        # Calculate time in seconds from input sequence length
        fps = current().context.fps
        time_in_seconds = len(self.input_sequence) // fps

        # Score structure using powers of 10:
        # level (3 digits) * 10^9 = xxx_000_000_000
        # x_pos (5 digits) * 10^3 = 000_xxxxx_000
        # time (3 digits) * 10^0 = 000_000_000_xxx

=======
        # Calculate time in seconds based on path frame count, not absolute game time
        # This ensures deterministic scoring regardless of game startup timing
        fps = current().context.fps
        # Subtract 1 to exclude the initial dummy frame added by __post_init__
        time_in_seconds = (len(self.input_sequence) - 1) // fps

        # Score structure using powers of 10:
        # level (3 digits) * 10^9 = xxx_000_000_000
        # x_pos (5 digits) * 10^3 = 000_xxxxx_000
        # time (3 digits) * 10^0 = 000_000_000_xxx

>>>>>>> ea840ca1
        level_score = level_num * 10**9
        position_score = state.player.x_pos * 10**3
        time_score = 999 - time_in_seconds

        return level_score + position_score + time_score
<<<<<<< HEAD
=======

    def select_stop_index(self, weights=None):
        """Select a stop index for the path based on triangular distribution."""
        if weights is None:
            weights = {
                "low": 0.6,
                "high": 1.0,
                "mode": 0.98,
            }

        sequence_length = len(self.input_sequence)
        stop_fraction = random.triangular(**weights)
        return max(1, min(sequence_length, round(stop_fraction * sequence_length)))
>>>>>>> ea840ca1


class GamePaths(msgspec.Struct):
    paths: list[GamePath] = []

    def backtrack_path(self, path: GamePath, backtrack_frames: int = None):
        """Backtrack the path if the score before the dead state is higher than the best path.

        Args:
            path: The GamePath to backtrack
            backtrack_frames: Number of frames to remove (default: 60)

        Returns:
            GamePath or None: Backtracked path, or None if path is too short
        """
<<<<<<< HEAD
        if backtrack_frames is None:
            backtrack_frames = current().context.fps * 1
=======

        if backtrack_frames is None:
            backtrack_frames = current().context.backtrack
>>>>>>> ea840ca1

        if len(path.input_sequence) < (backtrack_frames + 1):
            return None

        note(
            f"Backtracking {backtrack_frames} frames for path with score: {path.scores[-1]}"
        )

        return GamePath(
            input_sequence=path.input_sequence[: -(backtrack_frames + 1)],
            scores=path.scores[: -(backtrack_frames + 1)],
            hashes=path.hashes[: -(backtrack_frames + 1)],
            ticks=path.ticks[: -(backtrack_frames + 1)],
        )

    def split_path(self, path: GamePath, backtrack_frames: int = None):
        """Split the path into two parts if in the middle of the path the score is higher than the best.

        Args:
            path: The GamePath to split
            backtrack_frames: Number of frames to backtrack before searching

        Returns:
            GamePath or None: Path up to best intermediate score, or None
        """
        if not self.paths:
            return None

        backtracked_path = self.backtrack_path(path, backtrack_frames)

        if backtracked_path is None:
            return None

        note(f"Backtracked path for score: {backtracked_path.scores[-1]}")
        note(f"Backtracked path max score: {max(backtracked_path.scores)}")
        if max(backtracked_path.scores) >= backtracked_path.scores[-1]:
            split_index = backtracked_path.scores.index(max(backtracked_path.scores))
            return GamePath(
                input_sequence=backtracked_path.input_sequence[:split_index],
                scores=backtracked_path.scores[:split_index],
                hashes=backtracked_path.hashes[:split_index],
<<<<<<< HEAD
=======
                ticks=backtracked_path.ticks[:split_index],
>>>>>>> ea840ca1
            )
        return None

    def add(self, path: GamePath):
        """Add a path to the population, attempting to split it first."""
        if path in self.paths:
            note(f"Path already exists for score: {path.scores[-1]}")
            return

        note(f"Trying to add path for score: {path.scores[-1]}")
        # Split the path into two parts if in the middle of the path the score is higher than the best
        split_path = self.split_path(path)
        if split_path is not None:
            if split_path not in self.paths:
                if not split_path.deaths[-1]:
                    if split_path not in self.paths:
                        note(f"Adding split path with score: {split_path.scores[-1]}")
                        self.paths.append(split_path)
            else:
                note(f"Split path already exists for score: {split_path.scores[-1]}")
        else:
            note(f"Split path is None for score: {path.scores[-1]}")

        if not path.deaths[-1]:
            note(f"Adding path with score: {path.scores[-1]}")
            self.paths.append(path)
        else:
            note(f"Skipping path as it leads to death for score: {path.scores[-1]}")

    @classmethod
    def load(cls, filename: str) -> "GamePaths":
        """Load paths from a JSON file."""
        with open(filename, "rb") as f:
            return msgspec.json.decode(f.read(), type=cls)

    def save(self, filename: str) -> None:
        """Save paths to a JSON file."""
        with open(filename, "wb") as f:
            f.write(msgspec.json.encode(self))

    def sort(self) -> None:
        """Sort paths by score, highest first."""
        self.paths.sort(key=lambda x: x.scores[-1], reverse=True)

    def delete(self, path: GamePath) -> None:
        """Remove a path from the population."""
        if path in self.paths:
            note(f"Deleting path with score: {path.scores[-1]}")
            self.paths.remove(path)

    def clean(self, score_threshold_px: int = 100) -> None:
        """Clean the paths list by collapsing paths with similar max scores.

        Paths whose max scores are within the threshold are considered similar,
        and only the highest scoring path from each group is kept.

        Args:
            score_threshold_px: Position difference threshold in pixels for grouping similar paths (default: 100)
        """
        score_threshold = score_threshold_px * 1000  # pixels * time_score

        if not self.paths:
            return

        # Sort paths by their max score (best first)
        self.sort()

        # Keep only paths that differ by more than the threshold
        cleaned_paths = []
        for path in self.paths:
            # Keep this path if it's not too similar to any already kept path
            if not any(
                abs(path.scores[-1] - kept.scores[-1]) <= score_threshold
                for kept in cleaned_paths
            ):
                cleaned_paths.append(path)

        removed = len(self.paths) - len(cleaned_paths)
        if removed > 0:
            note(
                f"Cleaned {removed} paths with similar scores (threshold: {score_threshold})"
            )

        self.paths = cleaned_paths
        note(f"Paths after cleaning: {len(self.paths)}")

    def select(self, best_path=False) -> Path:
        """Select a path from the paths list based on the score using exponential weighting.

        The best path (highest score) is selected ~70% of the time, with remaining probability
        distributed among other paths using exponential weighting.
        """
<<<<<<< HEAD
=======
        if current().context.always_pick_best_path:
            best_path = True

>>>>>>> ea840ca1
        # Sort paths by score (best first)
        self.sort()

        if best_path:
            return self.paths[0]

        scores = [path.scores[-1] for path in self.paths]

        # Display all scores
        note(f"All end scores: {scores}")
        note(f"Best end score: {scores[0]}")

<<<<<<< HEAD
=======
        if best_path:
            return self.paths[0]

>>>>>>> ea840ca1
        # Use aggressive selection: ~70% for best path, rest distributed exponentially
        min_score = min(scores)
        max_score = max(scores)

        if max_score == min_score or len(scores) == 1:
            # All scores are the same or only one path, select the first one
            weights = [1.0] * len(scores)
        else:
            # Assign 50% probability to the best path
            best_weight = 0.50

            # Distribute remaining 50% among all paths (including best) using exponential weighting
            # This gives the best path additional weight from the exponential distribution
            normalized_scores = [
                (s - min_score) / (max_score - min_score) for s in scores
            ]
            # Use exponential weighting for distribution
            scaling_factor = 5.0
            exp_weights = [math.exp(scaling_factor * ns) for ns in normalized_scores]

            # Normalize exponential weights to sum to 1.0
            total_exp_weight = sum(exp_weights)
            normalized_exp_weights = [w / total_exp_weight for w in exp_weights]

            # Combine: best path gets 70% + its share of remaining 30%
            weights = [
                best_weight + (1 - best_weight) * w for w in normalized_exp_weights
            ]
            # Adjust all other paths to only get their share of remaining 30%
            weights[0] = best_weight + (1 - best_weight) * normalized_exp_weights[0]
            for i in range(1, len(weights)):
                weights[i] = (1 - best_weight) * normalized_exp_weights[i]

        selected_idx = random.choices(range(len(self.paths)), weights=weights, k=1)[0]

        path = self.paths[selected_idx]
        note(f"Selected path score: {scores[selected_idx]} (index {selected_idx})")

        return path


@TestStep(Given)
def load(self, filename):
    """Load paths from file."""
    # On first iteration, load existing paths if requested

    if not os.path.exists(filename):
        note(f"No paths file found at {filename}")
        return GamePaths(paths=[])

    self.context.paths = GamePaths.load(filename=filename)
    note(f"Loaded {len(self.context.paths.paths)} paths from {filename}")


@TestStep(Finally)
def save(self, filename):
    """Save paths to file."""
    self.context.paths.save(filename=filename)<|MERGE_RESOLUTION|>--- conflicted
+++ resolved
@@ -37,10 +37,6 @@
         """Check if two paths are equal."""
         return self.hashes[-1] == other.hashes[-1]
 
-    def __eq__(self, other):
-        """Check if two paths are equal."""
-        return self.hashes[-1] == other.hashes[-1]
-
     def append(self, input: actions.PressedKeys, state: actions.BehaviorState):
         self.input_sequence.append(input)
         self.scores.append(self._score(state))
@@ -72,17 +68,6 @@
         # Get level number, default to 1 if not available
         level_num = state.level_num if state.level_num is not None else 1
 
-<<<<<<< HEAD
-        # Calculate time in seconds from input sequence length
-        fps = current().context.fps
-        time_in_seconds = len(self.input_sequence) // fps
-
-        # Score structure using powers of 10:
-        # level (3 digits) * 10^9 = xxx_000_000_000
-        # x_pos (5 digits) * 10^3 = 000_xxxxx_000
-        # time (3 digits) * 10^0 = 000_000_000_xxx
-
-=======
         # Calculate time in seconds based on path frame count, not absolute game time
         # This ensures deterministic scoring regardless of game startup timing
         fps = current().context.fps
@@ -94,14 +79,11 @@
         # x_pos (5 digits) * 10^3 = 000_xxxxx_000
         # time (3 digits) * 10^0 = 000_000_000_xxx
 
->>>>>>> ea840ca1
         level_score = level_num * 10**9
         position_score = state.player.x_pos * 10**3
         time_score = 999 - time_in_seconds
 
         return level_score + position_score + time_score
-<<<<<<< HEAD
-=======
 
     def select_stop_index(self, weights=None):
         """Select a stop index for the path based on triangular distribution."""
@@ -115,7 +97,6 @@
         sequence_length = len(self.input_sequence)
         stop_fraction = random.triangular(**weights)
         return max(1, min(sequence_length, round(stop_fraction * sequence_length)))
->>>>>>> ea840ca1
 
 
 class GamePaths(msgspec.Struct):
@@ -131,14 +112,9 @@
         Returns:
             GamePath or None: Backtracked path, or None if path is too short
         """
-<<<<<<< HEAD
-        if backtrack_frames is None:
-            backtrack_frames = current().context.fps * 1
-=======
 
         if backtrack_frames is None:
             backtrack_frames = current().context.backtrack
->>>>>>> ea840ca1
 
         if len(path.input_sequence) < (backtrack_frames + 1):
             return None
@@ -180,10 +156,7 @@
                 input_sequence=backtracked_path.input_sequence[:split_index],
                 scores=backtracked_path.scores[:split_index],
                 hashes=backtracked_path.hashes[:split_index],
-<<<<<<< HEAD
-=======
                 ticks=backtracked_path.ticks[:split_index],
->>>>>>> ea840ca1
             )
         return None
 
@@ -276,17 +249,11 @@
         The best path (highest score) is selected ~70% of the time, with remaining probability
         distributed among other paths using exponential weighting.
         """
-<<<<<<< HEAD
-=======
         if current().context.always_pick_best_path:
             best_path = True
 
->>>>>>> ea840ca1
         # Sort paths by score (best first)
         self.sort()
-
-        if best_path:
-            return self.paths[0]
 
         scores = [path.scores[-1] for path in self.paths]
 
@@ -294,12 +261,9 @@
         note(f"All end scores: {scores}")
         note(f"Best end score: {scores[0]}")
 
-<<<<<<< HEAD
-=======
         if best_path:
             return self.paths[0]
 
->>>>>>> ea840ca1
         # Use aggressive selection: ~70% for best path, rest distributed exponentially
         min_score = min(scores)
         max_score = max(scores)
