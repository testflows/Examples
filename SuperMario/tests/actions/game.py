--- conflicted
+++ resolved
@@ -322,11 +322,7 @@
         ready: Wait for game to be ready before yielding
         quit: Quit pygame when done
         fps: Frames per second
-<<<<<<< HEAD
-        initial_level: Starting level number (default: None, uses level 1)
-=======
         start_level: Starting level number (default: None, uses level 1)
->>>>>>> ea840ca1
     """
     if fps is None:
         fps = self.context.fps
